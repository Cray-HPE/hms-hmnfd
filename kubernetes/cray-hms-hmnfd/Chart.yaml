--- conflicted
+++ resolved
@@ -2,8 +2,4 @@
 description: "Kubernetes resources for cray-hms-hmnfd"
 name: "cray-hms-hmnfd"
 home: "HMS/hms-hmnfd"
-<<<<<<< HEAD
-version: 1.9.5
-=======
-version: 1.9.6
->>>>>>> bb4e3084
+version: 1.9.6