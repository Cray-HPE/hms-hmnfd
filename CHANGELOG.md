--- conflicted
+++ resolved
@@ -9,15 +9,12 @@
 
 These are changes to charts in support of:
 
-<<<<<<< HEAD
-=======
 ## [1.9.6] - 2021-08-10
 
 ### Changed
 
 - Added GitHub configuration files and fixed snyk warning.
 
->>>>>>> bb4e3084
 ## [1.9.5] - 2021-08-05
 
 ### Changed 
